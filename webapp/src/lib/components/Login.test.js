--- conflicted
+++ resolved
@@ -31,18 +31,11 @@
 		// Mock isUserAuthenticated to return false (not logged in)
 		isUserAuthenticated.mockReturnValue(false);
 
-<<<<<<< HEAD
-		render(Login, {
-			children: () => '<button>Login</button>'
-		});
-		const button = screen.getByRole('button');
-=======
 		const component = mount(Login, {
 			target: document.body
 		});
 
 		const button = document.querySelector('button');
->>>>>>> 44c674af
 
 		// Click the button
 		button.click();
@@ -51,7 +44,7 @@
 
 		// Should call the shared Google auth utility
 		expect(initiateGoogleAuth).toHaveBeenCalledWith('/projects/ccbilling');
-		
+
 		unmount(component);
 	});
 
@@ -62,22 +55,15 @@
 		// Mock isUserAuthenticated to return true (logged in)
 		isUserAuthenticated.mockReturnValue(true);
 
-<<<<<<< HEAD
-		render(Login, {
-			children: () => '<button>Login</button>'
-		});
-		const button = screen.getByRole('button');
-=======
 		const component = mount(Login, {
 			target: document.body
 		});
 
 		// Wait for onMount to run and check auth status
-		await new Promise(resolve => setTimeout(resolve, 10));
+		await new Promise((resolve) => setTimeout(resolve, 10));
 		flushSync();
 
 		const button = document.querySelector('button');
->>>>>>> 44c674af
 
 		// Click the button
 		button.click();
@@ -88,7 +74,7 @@
 		expect(goto).toHaveBeenCalledWith('/projects/ccbilling');
 		// Should not call initiateGoogleAuth
 		expect(initiateGoogleAuth).not.toHaveBeenCalled();
-		
+
 		unmount(component);
 	});
 });