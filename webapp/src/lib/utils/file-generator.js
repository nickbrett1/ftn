--- conflicted
+++ resolved
@@ -168,18 +168,12 @@
 
 	if (developmentContainerCapabilities.length === 0) return files;
 
-<<<<<<< HEAD
-	const baseDevelopmentContainerId = developmentContainerCapabilities[0];
-	const baseCapability = capabilities.find((c) => c.id === baseDevelopmentContainerId);
-	const baseCapabilityConfig = context.configuration?.[baseDevelopmentContainerId] || {};
-=======
 	const baseDevContainerId = devContainerCapabilities[0];
 	const baseCapability = capabilities.find((c) => c.id === baseDevContainerId);
 	const baseCapabilityConfig = getCapabilityConfig(
 		baseDevContainerId,
 		context.configuration?.[baseDevContainerId]
 	);
->>>>>>> 26cc7360
 
 	// Process devcontainer.json merging
 	const baseJsonContent = templateEngine.generateFile(
