export function getCapabilityTemplateData(capabilityId, context) {
	const hasLighthouse = context.capabilities.includes('lighthouse-ci');
<<<<<<< HEAD
	// Retrieve the configuration for the specific capability if it exists
	const capabilityConfig = context.config?.[capabilityId] || {};
	const deployTarget = capabilityConfig.deployTarget;

	if (capabilityId === 'sonarcloud') {
		const config = context.configuration?.sonarcloud || {};
		const language = config.language || 'JavaScript';
		let languageSettings = '';

		if (language === 'JavaScript') {
			languageSettings = 'sonar.javascript.lcov.reportPaths=coverage/lcov.info';
		} else if (language === 'Python') {
			languageSettings = 'sonar.python.coverage.reportPaths=coverage.xml';
		} else if (language === 'Java') {
			languageSettings = 'sonar.java.binaries=.';
		}

		return {
			sonarLanguageSettings: languageSettings,
			organization: ''
		};
	}
=======
>>>>>>> 22c80ba8

	if (capabilityId === 'circleci') {
		return hasLighthouse
			? {
					lighthouseJobDefinition: `
  lighthouse:
    executor: node/default
    steps:
      - checkout
      - node/install-packages:
          pkg-manager: npm
      - run:
          name: Build
          command: npm run build
      - run:
          name: Run Lighthouse CI
          command: npm install -g @lhci/cli && lhci autorun`,
					lighthouseWorkflowJob: `
      - lighthouse:
          requires:
            - build`
				}
			: {
					lighthouseJobDefinition: '',
					lighthouseWorkflowJob: ''
				};
	}

	return {};
}<|MERGE_RESOLUTION|>--- conflicted
+++ resolved
@@ -1,6 +1,5 @@
 export function getCapabilityTemplateData(capabilityId, context) {
 	const hasLighthouse = context.capabilities.includes('lighthouse-ci');
-<<<<<<< HEAD
 	// Retrieve the configuration for the specific capability if it exists
 	const capabilityConfig = context.config?.[capabilityId] || {};
 	const deployTarget = capabilityConfig.deployTarget;
@@ -23,8 +22,6 @@
 			organization: ''
 		};
 	}
-=======
->>>>>>> 22c80ba8
 
 	if (capabilityId === 'circleci') {
 		return hasLighthouse
