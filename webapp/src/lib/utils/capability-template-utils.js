--- conflicted
+++ resolved
@@ -24,11 +24,6 @@
 	}
 
 	if (capabilityId === 'circleci') {
-<<<<<<< HEAD
-		return hasLighthouse
-			? {
-					lighthouseJobDefinition: `
-=======
 		let data = {
 			lighthouseJobDefinition: '',
 			lighthouseWorkflowJob: '',
@@ -38,7 +33,6 @@
 
 		if (hasLighthouse) {
 			data.lighthouseJobDefinition = `
->>>>>>> 901a92ab
   lighthouse:
     executor: node/default
     steps:
@@ -50,18 +44,6 @@
           command: npm run build
       - run:
           name: Run Lighthouse CI
-<<<<<<< HEAD
-          command: npm install -g @lhci/cli && lhci autorun`,
-					lighthouseWorkflowJob: `
-      - lighthouse:
-          requires:
-            - build`
-				}
-			: {
-					lighthouseJobDefinition: '',
-					lighthouseWorkflowJob: ''
-				};
-=======
           command: npm install -g @lhci/cli && lhci autorun`;
 			data.lighthouseWorkflowJob = `
       - lighthouse:
@@ -94,7 +76,6 @@
 		}
 
 		return data;
->>>>>>> 901a92ab
 	}
 
 	return {};
