--- conflicted
+++ resolved
@@ -12,11 +12,7 @@
 	resolveDependencies,
 	getCapabilityExecutionOrder
 } from '$lib/utils/capability-resolver.js';
-<<<<<<< HEAD
 import { TemplateEngine, GEMINI_DEV_ALIAS } from '$lib/utils/file-generator.js';
-=======
-import { TemplateEngine } from '$lib/utils/file-generator.js';
->>>>>>> 22c80ba8
 import { getCapabilityTemplateData } from '$lib/utils/capability-template-utils.js';
 
 async function getTemplateEngine() {
@@ -55,7 +51,6 @@
  * Generates all devcontainer-related files.
  * @param {TemplateEngine} templateEngine - The template engine instance.
  * @param {Object} projectConfig - Project configuration.
-<<<<<<< HEAD
  * @param {string[]} devContainerCapabilities - Array of devcontainer capability IDs.
  * @param {string[]} allCapabilities - Array of all selected capability IDs.
  * @param {Array<FileObject>} files - Array to push generated file objects into.
@@ -70,20 +65,6 @@
 	const baseDevContainerId = devContainerCapabilities[0];
 	const baseCapability = capabilities.find((c) => c.id === baseDevContainerId);
 	const baseCapabilityConfig = projectConfig.configuration?.[baseDevContainerId] || {};
-=======
- * @param {string[]} developmentContainerCapabilities - Array of devcontainer capability IDs.
- * @param {Array<FileObject>} files - Array to push generated file objects into.
- */
-async function generateDevelopmentContainerArtifacts(
-	templateEngine,
-	projectConfig,
-	developmentContainerCapabilities,
-	files
-) {
-	const baseDevelopmentContainerId = developmentContainerCapabilities[0];
-	const baseCapability = capabilities.find((c) => c.id === baseDevelopmentContainerId);
-	const baseCapabilityConfig = projectConfig.configuration?.[baseDevelopmentContainerId] || {};
->>>>>>> 22c80ba8
 
 	// Generate base devcontainer.json content
 	const baseJsonContent = templateEngine.generateFile(
@@ -181,11 +162,7 @@
  * @param {string[]} otherCapabilities - Array of non-devcontainer capability IDs
  * @param {Array<FileObject>} files - Array to push generated file objects into
  */
-<<<<<<< HEAD
 async function generateNonDevContainerFiles(
-=======
-async function generateNonDevelopmentContainerFiles(
->>>>>>> 22c80ba8
 	templateEngine,
 	projectConfig,
 	otherCapabilities,
@@ -203,10 +180,7 @@
 					const content = templateEngine.generateFile(template.templateId, {
 						...projectConfig,
 						...extraData,
-<<<<<<< HEAD
 						projectName: projectConfig.name || 'my-project',
-=======
->>>>>>> 22c80ba8
 						capabilityConfig: projectConfig.configuration?.[capabilityId] || {},
 						capability
 					});
@@ -226,7 +200,6 @@
 }
 
 /**
-<<<<<<< HEAD
  * Generates preview files for the project
  * @param {Object} projectConfig - Project configuration
  * @param {string[]} executionOrder - Capability execution order
@@ -262,8 +235,6 @@
 }
 
 /**
-=======
->>>>>>> 22c80ba8
  * Generates README.md file
  * @param {Object} projectConfig - Project configuration
  * @param {string[]} executionOrder - Capability execution order
