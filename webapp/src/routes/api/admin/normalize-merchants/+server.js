import { json } from '@sveltejs/kit';
import { normalizeMerchant } from '$lib/utils/merchant-normalizer.js';
import { requireUser } from '$lib/server/require-user.js';

/**
 * Admin endpoint to normalize existing merchant data
 * This processes payments and budget merchants in batches to avoid timeouts.
 *
 * The normalization now intelligently updates only records that actually need changes,
 * ensuring consistency between payments and budget merchants while avoiding unnecessary database updates.
 */
export async function POST(event) {
	// Require authentication
	const authResult = await requireUser(event);
	if (authResult instanceof Response) return authResult;

	const db = event.platform?.env?.CCBILLING_DB;
	if (!db) {
		return json({ error: 'Database not available' }, { status: 500 });
	}

	try {
		// Get batch size from request body or use default
		const body = await event.request.json().catch(() => ({}));
		const batchSize = body.batchSize || 50;
		const offset = body.offset || 0;

		// Get payments to normalize (process all since we're always updating)
		const { results: payments } = await db
			.prepare(
				`
				SELECT id, merchant, merchant_normalized, merchant_details
				FROM payment 
				WHERE merchant IS NOT NULL
				ORDER BY id
				LIMIT ? OFFSET ?
			`
			)
			.bind(batchSize, offset)
			.all();

		let updatedCount = 0;
		const errors = [];

		// Process each payment
		for (const payment of payments) {
			try {
				const normalized = normalizeMerchant(payment.merchant);

				// Only update if normalization actually changed something
				if (
					normalized.merchant_normalized !== payment.merchant_normalized ||
					normalized.merchant_details !== (payment.merchant_details || '')
				) {
					await db
						.prepare(
							`
							UPDATE payment 
							SET merchant_normalized = ?,
								merchant_details = ?
							WHERE id = ?
						`
						)
						.bind(normalized.merchant_normalized, normalized.merchant_details || '', payment.id)
						.run();

					updatedCount++;
				}
			} catch (error) {
				errors.push({
					id: payment.id,
					merchant: payment.merchant,
					error: error.message
				});
			}
		}

		// Get total count of payments to normalize
		const { results: countResult } = await db
			.prepare(
				`
				SELECT COUNT(*) as total
				FROM payment 
				WHERE merchant IS NOT NULL
			`
			)
			.all();

		const totalRemaining = countResult[0]?.total || 0;

		// Also normalize budget_merchant records - enhanced to handle all cases
		const { results: budgetMerchants } = await db
			.prepare(
				`
				SELECT id, merchant, merchant_normalized, budget_id
				FROM budget_merchant 
				WHERE merchant IS NOT NULL
				ORDER BY id
				LIMIT ?
			`
			)
			.bind(batchSize)
			.all();

		let budgetMerchantsUpdated = 0;
		for (const mapping of budgetMerchants) {
			try {
				const normalized = normalizeMerchant(mapping.merchant);

				// Only update if normalization actually changed something
				if (normalized.merchant_normalized !== mapping.merchant_normalized) {
					await db
						.prepare(
							`
							UPDATE budget_merchant 
							SET merchant_normalized = ?
							WHERE id = ?
						`
						)
						.bind(normalized.merchant_normalized, mapping.id)
						.run();

					budgetMerchantsUpdated++;
				}
			} catch (error) {
				errors.push({
					type: 'budget_merchant',
					id: mapping.id,
					merchant: mapping.merchant,
					error: error.message
				});
			}
		}

		// If this is the first batch (offset = 0), also do bulk pattern-based updates
		// This is more efficient for known merchant patterns
		if (offset === 0) {
			try {
				const bulkUpdates = await performBulkPatternUpdates(db, batchSize);
				updatedCount += bulkUpdates.paymentsUpdated;
				budgetMerchantsUpdated += bulkUpdates.budgetMerchantsUpdated;

				// Add any bulk update errors
				if (bulkUpdates.errors && bulkUpdates.errors.length > 0) {
					errors.push(...bulkUpdates.errors);
				}

				// Also do bulk updates for budget merchants
				const budgetBulkUpdates = await performBudgetMerchantBulkUpdates(db, batchSize);
				budgetMerchantsUpdated += budgetBulkUpdates.updated;
				if (budgetBulkUpdates.errors && budgetBulkUpdates.errors.length > 0) {
					errors.push(...budgetBulkUpdates.errors);
				}

				// Ensure consistency between payments and budget merchants
				const consistencyUpdates = await ensurePaymentBudgetConsistency(db);
				budgetMerchantsUpdated += consistencyUpdates.updated;
				if (consistencyUpdates.errors && consistencyUpdates.errors.length > 0) {
					errors.push(...consistencyUpdates.errors);
				}
			} catch (bulkError) {
				console.error('Bulk pattern updates failed:', bulkError);
				errors.push({
					type: 'bulk_update_failure',
					error: bulkError.message
				});
			}
		}

		return json({
			success: true,
			paymentsProcessed: payments.length,
			paymentsUpdated: updatedCount,
			budgetMerchantsUpdated,
			totalRemaining: totalRemaining - updatedCount,
			nextOffset: offset + batchSize,
			errors: errors.length > 0 ? errors : undefined,
			message:
				totalRemaining > batchSize
					? `Processed batch. ${totalRemaining - updatedCount} payments remaining.`
					: 'All merchants and budget mappings normalized successfully! Only records that needed updates were modified.'
		});
	} catch (error) {
		console.error('Merchant normalization failed:', error);
		return json(
			{
				error: 'Failed to normalize merchants',
				details: error.message
			},
			{ status: 500 }
		);
	}
}

/**
 * Perform bulk pattern-based updates for known merchant patterns
 * This is more efficient than processing each payment individually
 */
async function performBulkPatternUpdates(db, batchSize) {
	const updates = [
		// Amazon variations
		{
			pattern: "merchant LIKE '%AMAZON%' OR merchant LIKE '%AMZN%'",
			normalized: 'AMAZON',
			details: ''
		},
		// Caviar
		{
			pattern: "merchant LIKE 'CAVIAR%'",
			normalized: 'CAVIAR',
			details: 'SUBSTR(merchant, 8)' // Everything after 'CAVIAR '
		},
		// DoorDash
		{
			pattern: "merchant LIKE 'DOORDASH%'",
			normalized: 'DOORDASH',
			details: 'SUBSTR(merchant, 10)' // Everything after 'DOORDASH '
		},
		// Uber Eats
		{
			pattern: "merchant LIKE '%UBER EATS%'",
			normalized: 'UBER EATS',
			details: "REPLACE(merchant, 'UBER EATS', '')"
		},
		// Lyft
		{
			pattern: "merchant LIKE 'LYFT%'",
			normalized: 'LYFT',
			details: 'SUBSTR(merchant, 6)' // Everything after 'LYFT '
		},
		// Uber (not Uber Eats)
		{
			pattern: "merchant LIKE 'UBER%' AND merchant NOT LIKE '%UBER EATS%'",
			normalized: 'UBER',
			details: 'SUBSTR(merchant, 6)' // Everything after 'UBER '
		},
		// Airlines
		{
			pattern: "merchant LIKE '%UNITED%'",
			normalized: 'UNITED',
			details: 'merchant'
		},
		{
			pattern: "merchant LIKE '%AMERICAN%'",
			normalized: 'AMERICAN',
			details: 'merchant'
		},
		{
			pattern: "merchant LIKE '%DELTA%'",
			normalized: 'DELTA',
			details: 'merchant'
		},
		{
			pattern: "merchant LIKE '%SOUTHWEST%'",
			normalized: 'SOUTHWEST',
			details: 'merchant'
		},
<<<<<<< HEAD
		// Update existing AIRLINE records to UNKNOWN AIRLINE
		{
			pattern: "merchant_normalized = 'AIRLINE'",
			normalized: 'UNKNOWN AIRLINE',
=======
		{
			pattern: "merchant LIKE '%BRITISH%'",
			normalized: 'BRITISH AIRWAYS',
>>>>>>> 6db39e72
			details: 'merchant'
		},
		// Gas stations
		{
			pattern: "merchant LIKE '%SHELL%'",
			normalized: 'SHELL',
			details: ''
		},
		{
			pattern: "merchant LIKE '%EXXON%'",
			normalized: 'EXXON',
			details: ''
		},
		{
			pattern: "merchant LIKE '%CHEVRON%'",
			normalized: 'CHEVRON',
			details: ''
		},
		// Bluemercury
		{
			pattern: "merchant LIKE 'BLUEMERCURY%'",
			normalized: 'BLUEMERCURY',
			details: ''
		},
		// Google Cloud
		{
			pattern: "merchant LIKE '%GOOGLE%CLOUD%' OR merchant LIKE '%GOOGLE *CLOUD%'",
			normalized: 'GOOGLE CLOUD',
			details: ''
		},
		// PlayStation Network
		{
			pattern: "merchant LIKE '%PLAYSTATION%NETWORK%' OR merchant LIKE '%PLAYSTATION%NETWORK%'",
			normalized: 'PLAYSTATION NETWORK',
			details: ''
		}
	];

	let totalUpdated = 0;
	const errors = [];

	for (const update of updates) {
		try {
			// Update payments
			let detailsField;
			if (update.details === 'merchant') {
				detailsField = 'merchant';
			} else if (update.details && update.details.startsWith('SUBSTR')) {
				detailsField = update.details;
			} else if (update.details && update.details.startsWith('REPLACE')) {
				detailsField = update.details;
			} else {
				detailsField = "''";
			}

			const sql = `
			UPDATE payment 
			SET merchant_normalized = ?,
				merchant_details = ${detailsField}
			WHERE (${update.pattern})
			AND (merchant_normalized != ? OR merchant_normalized IS NULL)
		`;

			const result = await db.prepare(sql).bind(update.normalized, update.normalized).run();

			const updated = result.changes || 0;
			totalUpdated += updated;
		} catch (error) {
			errors.push({
				type: 'bulk_update',
				pattern: update.pattern,
				normalized: update.normalized,
				error: error.message
			});
		}
	}

	return {
		paymentsUpdated: totalUpdated,
		errors
	};
}

/**
 * Perform bulk pattern-based updates for budget merchants
 * This ensures budget merchant mappings stay in sync with payment normalization
 * 
 * Handles UNIQUE constraint violations by:
 * 1. Grouping merchants by budget_id
 * 2. If budget already has the normalized merchant, remove all matching merchants
 * 3. If budget doesn't have the normalized merchant, update the first one and remove duplicates
 * 
 * This prevents the UNIQUE constraint error: budget_merchant.budget_id, budget_merchant.merchant_normalized
 */
async function performBudgetMerchantBulkUpdates(db, batchSize) {
	const updates = [
		// Amazon variations
		{
			pattern: "merchant LIKE '%AMAZON%' OR merchant LIKE '%AMZN%'",
			normalized: 'AMAZON'
		},
		// Caviar
		{
			pattern: "merchant LIKE 'CAVIAR%'",
			normalized: 'CAVIAR'
		},
		// DoorDash
		{
			pattern: "merchant LIKE 'DOORDASH%'",
			normalized: 'DOORDASH'
		},
		// Uber Eats
		{
			pattern: "merchant LIKE '%UBER EATS%'",
			normalized: 'UBER EATS'
		},
		// Lyft
		{
			pattern: "merchant LIKE 'LYFT%'",
			normalized: 'LYFT'
		},
		// Uber (not Uber Eats)
		{
			pattern: "merchant LIKE 'UBER%' AND merchant NOT LIKE '%UBER EATS%'",
			normalized: 'UBER'
		},
		// Airlines
		{
			pattern: "merchant LIKE '%UNITED%'",
			normalized: 'UNITED'
		},
		{
			pattern: "merchant LIKE '%AMERICAN%'",
			normalized: 'AMERICAN'
		},
		{
			pattern: "merchant LIKE '%DELTA%'",
			normalized: 'DELTA'
		},
		{
			pattern: "merchant LIKE '%SOUTHWEST%'",
			normalized: 'SOUTHWEST'
		},
<<<<<<< HEAD
		// Update existing AIRLINE records to UNKNOWN AIRLINE
		{
			pattern: "merchant_normalized = 'AIRLINE'",
			normalized: 'UNKNOWN AIRLINE'
=======
		{
			pattern: "merchant LIKE '%BRITISH%'",
			normalized: 'BRITISH AIRWAYS'
>>>>>>> 6db39e72
		},
		// Gas stations
		{
			pattern: "merchant LIKE '%SHELL%'",
			normalized: 'SHELL'
		},
		{
			pattern: "merchant LIKE '%EXXON%'",
			normalized: 'EXXON'
		},
		{
			pattern: "merchant LIKE '%CHEVRON%'",
			normalized: 'CHEVRON'
		},
		// Bluemercury
		{
			pattern: "merchant LIKE 'BLUEMERCURY%'",
			normalized: 'BLUEMERCURY'
		},
		// Google Cloud
		{
			pattern: "merchant LIKE '%GOOGLE%CLOUD%' OR merchant LIKE '%GOOGLE *CLOUD%'",
			normalized: 'GOOGLE CLOUD'
		},
		// PlayStation Network
		{
			pattern: "merchant LIKE '%PLAYSTATION%NETWORK%' OR merchant LIKE '%PLAYSTATION%NETWORK%'",
			normalized: 'PLAYSTATION NETWORK'
		}
	];

	let totalUpdated = 0;
	let totalRemoved = 0;
	const errors = [];

	for (const update of updates) {
		try {
			// First, find all budget merchants that match this pattern and would be normalized
			const { results: matchingMerchants } = await db
				.prepare(
					`
					SELECT id, budget_id, merchant, merchant_normalized
					FROM budget_merchant 
					WHERE (${update.pattern})
					AND (merchant_normalized != ? OR merchant_normalized IS NULL)
					ORDER BY budget_id, id
				`
				)
				.bind(update.normalized)
				.all();

			// Group by budget_id to handle duplicates
			const budgetGroups = {};
			for (const merchant of matchingMerchants) {
				if (!budgetGroups[merchant.budget_id]) {
					budgetGroups[merchant.budget_id] = [];
				}
				budgetGroups[merchant.budget_id].push(merchant);
			}

			// Process each budget group
			for (const [budgetId, merchants] of Object.entries(budgetGroups)) {
				try {
					// Check if this budget already has the normalized merchant
					const { results: existingNormalized } = await db
						.prepare(
							`
							SELECT id FROM budget_merchant 
							WHERE budget_id = ? AND merchant_normalized = ?
						`
						)
						.bind(budgetId, update.normalized)
						.all();

					if (existingNormalized.length > 0) {
						// Budget already has the normalized merchant, remove all matching merchants
						for (const merchant of merchants) {
							await db
								.prepare('DELETE FROM budget_merchant WHERE id = ?')
								.bind(merchant.id)
								.run();
							totalRemoved++;
						}
					} else {
						// Update the first merchant to the normalized form, remove the rest
						const [firstMerchant, ...remainingMerchants] = merchants;
						
						// Update the first one
						await db
							.prepare(
								'UPDATE budget_merchant SET merchant_normalized = ? WHERE id = ?'
							)
							.bind(update.normalized, firstMerchant.id)
							.run();
						totalUpdated++;

						// Remove the rest
						for (const merchant of remainingMerchants) {
							await db
								.prepare('DELETE FROM budget_merchant WHERE id = ?')
								.bind(merchant.id)
								.run();
							totalRemoved++;
						}
					}
				} catch (budgetError) {
					// Log the specific budget error but continue with other budgets
					console.error(`Error processing budget ${budgetId} for pattern ${update.pattern}:`, budgetError);
					errors.push({
						type: 'budget_merchant_budget_error',
						budgetId: parseInt(budgetId),
						pattern: update.pattern,
						normalized: update.normalized,
						error: budgetError.message
					});
				}
			}
		} catch (error) {
			errors.push({
				type: 'budget_merchant_bulk_update',
				pattern: update.pattern,
				normalized: update.normalized,
				error: error.message
			});
		}
	}

	return {
		updated: totalUpdated,
		removed: totalRemoved,
		errors
	};
}

/**
 * Ensure consistency between payments and budget merchants
 * This updates budget merchant mappings to match the normalized values from payments
 */
async function ensurePaymentBudgetConsistency(db) {
	try {
		// Find budget merchants that have inconsistent normalization with payments
		const { results: inconsistentMappings } = await db
			.prepare(
				`
				SELECT DISTINCT bm.id, bm.merchant, bm.merchant_normalized, p.merchant_normalized as payment_normalized
				FROM budget_merchant bm
				JOIN payment p ON bm.merchant = p.merchant
				WHERE bm.merchant_normalized != p.merchant_normalized
				  AND p.merchant_normalized IS NOT NULL
				LIMIT 100
			`
			)
			.all();

		let updated = 0;
		const errors = [];

		for (const mapping of inconsistentMappings) {
			try {
				// Update budget merchant to match payment normalization
				await db
					.prepare(
						`
						UPDATE budget_merchant 
						SET merchant_normalized = ?
						WHERE id = ?
					`
					)
					.bind(mapping.payment_normalized, mapping.id)
					.run();

				updated++;
			} catch (error) {
				errors.push({
					type: 'consistency_update',
					id: mapping.id,
					merchant: mapping.merchant,
					oldNormalized: mapping.merchant_normalized,
					newNormalized: mapping.payment_normalized,
					error: error.message
				});
			}
		}

		return { updated, errors };
	} catch (error) {
		console.error('Payment-budget consistency check failed:', error);
		return {
			updated: 0,
			errors: [
				{
					type: 'consistency_check_failure',
					error: error.message
				}
			]
		};
	}
}

/**
 * Get normalization status
 */
export async function GET(event) {
	// Require authentication
	const authResult = await requireUser(event);
	if (authResult instanceof Response) return authResult;

	const db = event.platform?.env?.CCBILLING_DB;
	if (!db) {
		return json({ error: 'Database not available' }, { status: 500 });
	}

	try {
		// Get statistics
		const stats = await db
			.prepare(
				`
				SELECT 
					COUNT(*) as total_payments,
					COUNT(CASE WHEN merchant_normalized IS NOT NULL AND merchant_normalized != merchant THEN 1 END) as normalized_payments,
					COUNT(CASE WHEN merchant_normalized IS NOT NULL THEN 1 END) as processed_payments,
					COUNT(DISTINCT merchant) as unique_merchants,
					COUNT(DISTINCT merchant_normalized) as unique_normalized_merchants
				FROM payment
				WHERE merchant IS NOT NULL
			`
			)
			.first();

		const budgetStats = await db
			.prepare(
				`
				SELECT 
					COUNT(*) as total_mappings,
					COUNT(merchant_normalized) as normalized_mappings
				FROM budget_merchant
			`
			)
			.first();

		// Get sample normalizations
		const { results: samples } = await db
			.prepare(
				`
				SELECT 
					merchant,
					merchant_normalized,
					merchant_details,
					COUNT(*) as count
				FROM payment
				WHERE merchant_normalized IS NOT NULL
				AND merchant_normalized != merchant
				GROUP BY merchant_normalized
				ORDER BY count DESC
				LIMIT 10
			`
			)
			.all();

		// Get UNITED airlines specific information
		const { results: unitedInfo } = await db
			.prepare(
				`
				SELECT 
					merchant_normalized,
					COUNT(*) as count
				FROM payment
				WHERE merchant LIKE '%UNITED%'
				GROUP BY merchant_normalized
				ORDER BY count DESC
			`
			)
			.all();

		// Get merchants that still need normalization
		const { results: pendingMerchants } = await db
			.prepare(
				`
				SELECT 
					merchant,
					COUNT(*) as count
				FROM payment
				WHERE merchant_normalized IS NULL OR merchant_normalized = merchant
				GROUP BY merchant
				ORDER BY count DESC
				LIMIT 10
			`
			)
			.all();

		return json({
			payments: {
				total: stats.total_payments,
				normalized: stats.normalized_payments,
				pending: stats.total_payments - stats.processed_payments,
				uniqueMerchants: stats.unique_merchants,
				uniqueNormalized: stats.unique_normalized_merchants
			},
			budgetMerchants: {
				total: budgetStats.total_mappings,
				normalized: budgetStats.normalized_mappings
			},
			samples,
			unitedInfo,
			pendingMerchants,
			message:
				stats.processed_payments === stats.total_payments
					? 'All merchants have been processed!'
					: `${stats.total_payments - stats.processed_payments} payments still need processing`
		});
	} catch (error) {
		console.error('Failed to get normalization status:', error);
		return json(
			{
				error: 'Failed to get status',
				details: error.message
			},
			{ status: 500 }
		);
	}
}<|MERGE_RESOLUTION|>--- conflicted
+++ resolved
@@ -255,16 +255,15 @@
 			normalized: 'SOUTHWEST',
 			details: 'merchant'
 		},
-<<<<<<< HEAD
+		{
+			pattern: "merchant LIKE '%BRITISH%'",
+			normalized: 'BRITISH AIRWAYS',
+			details: 'merchant'
+		},
 		// Update existing AIRLINE records to UNKNOWN AIRLINE
 		{
 			pattern: "merchant_normalized = 'AIRLINE'",
 			normalized: 'UNKNOWN AIRLINE',
-=======
-		{
-			pattern: "merchant LIKE '%BRITISH%'",
-			normalized: 'BRITISH AIRWAYS',
->>>>>>> 6db39e72
 			details: 'merchant'
 		},
 		// Gas stations
@@ -408,16 +407,14 @@
 			pattern: "merchant LIKE '%SOUTHWEST%'",
 			normalized: 'SOUTHWEST'
 		},
-<<<<<<< HEAD
+		{
+			pattern: "merchant LIKE '%BRITISH%'",
+			normalized: 'BRITISH AIRWAYS'
+		},
 		// Update existing AIRLINE records to UNKNOWN AIRLINE
 		{
 			pattern: "merchant_normalized = 'AIRLINE'",
 			normalized: 'UNKNOWN AIRLINE'
-=======
-		{
-			pattern: "merchant LIKE '%BRITISH%'",
-			normalized: 'BRITISH AIRWAYS'
->>>>>>> 6db39e72
 		},
 		// Gas stations
 		{
