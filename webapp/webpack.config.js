const BundleTracker = require('webpack-bundle-tracker');
const path = require('path');
const fs = require('fs');

module.exports = {
  context: __dirname,
  entry: {
    main: './main/src/App.jsx',
  },
  mode: 'development',
  output: {
    path: path.resolve('./assets/webpack_bundles/'),
    filename: '[name]-[contenthash].js',
  },
  plugins: [
    new BundleTracker({ filename: './webpack-stats.json' }),
  ],
  devServer: {
    server: {
      type: 'https',
      options: {
<<<<<<< HEAD
        key: fs.existsSync('../localhost+2-key.pem') ? 
          '../localhost+2-key.pem' : '/home/vscode/.local/lib/python3.8/site-packages/sslserver/certs/development.key',
        cert: fs.existsSync('../localhost+2.pem') ?
          '../localhost+2.pem' : '/home/vscode/.local/lib/python3.8/site-packages/sslserver/certs/development.crt'
      }
=======
        key: '../localhost+2-key.pem',
        cert: '../localhost+2.pem',
      },
>>>>>>> 48334d75
    },
    devMiddleware: {
      index: true,
      mimeTypes: { phtml: 'text/html' },
      publicPath: path.resolve('./assets/webpack_bundles/'),
      serverSideRender: true,
      writeToDisk: true,
    },
  },
  module: {
    rules: [
      {
        test: /\.jsx?$/,
        exclude: /node_modules/,
        use: [
          { loader: 'babel-loader' },
        ],
      },
    ],
  },
  resolve: {
    modules: ['node_modules'],
    extensions: ['.js', '.jsx'],
  },
};<|MERGE_RESOLUTION|>--- conflicted
+++ resolved
@@ -19,17 +19,11 @@
     server: {
       type: 'https',
       options: {
-<<<<<<< HEAD
         key: fs.existsSync('../localhost+2-key.pem') ? 
           '../localhost+2-key.pem' : '/home/vscode/.local/lib/python3.8/site-packages/sslserver/certs/development.key',
         cert: fs.existsSync('../localhost+2.pem') ?
           '../localhost+2.pem' : '/home/vscode/.local/lib/python3.8/site-packages/sslserver/certs/development.crt'
       }
-=======
-        key: '../localhost+2-key.pem',
-        cert: '../localhost+2.pem',
-      },
->>>>>>> 48334d75
     },
     devMiddleware: {
       index: true,
