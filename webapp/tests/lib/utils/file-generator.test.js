--- conflicted
+++ resolved
@@ -80,20 +80,6 @@
 		});
 		expect(result).toBe('Hello world and value');
 	});
-<<<<<<< HEAD
-
-	it('replaces variables from a real template file', () => {
-		const template = engine.getTemplate('devcontainer-java-dockerfile');
-		const result = engine.compileTemplate(template, { javaVersion: '17' });
-		expect(result).toBe(javaDockerfileTemplateContent.replaceAll('{{javaVersion}}', '17'));
-	});
-
-	it('replaces variables from node dockerfile template', () => {
-		const template = engine.getTemplate('devcontainer-node-dockerfile');
-		const result = engine.compileTemplate(template, { nodeVersion: '20' });
-		expect(result).toBe(nodeDockerfileTemplateContent.replaceAll('{{nodeVersion}}', '20'));
-	});
-=======
     
     it('replaces variables from a real template file', () => {
         const template = engine.getTemplate('devcontainer-java-dockerfile');
@@ -107,7 +93,6 @@
         const result = engine.compileTemplate(template, { capabilityConfig: { nodeVersion: '20' } });
         expect(result).toBe(nodeDockerfileTemplateContent.replace(/{{capabilityConfig.nodeVersion}}/g, '20'));
     });
->>>>>>> 901a92ab
 
 	it('generates sonar-project.properties with correct variables', () => {
 		const data = {
