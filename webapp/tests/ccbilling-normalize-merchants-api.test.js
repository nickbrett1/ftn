--- conflicted
+++ resolved
@@ -29,13 +29,8 @@
 					prepare: vi.fn().mockReturnThis(),
 					bind: vi.fn().mockReturnThis(),
 					run: vi.fn().mockResolvedValue({ changes: 5 }),
-<<<<<<< HEAD
-					all: vi.fn().mockResolvedValue({ results: [] }),
+					all: vi.fn().mockResolvedValue({ results: [{ count: 5 }] }),
 					first: vi.fn().mockResolvedValue({
-=======
-					all: vi.fn().mockResolvedValue({ results: [{ count: 5 }] }),
-					first: vi.fn().mockResolvedValue({ 
->>>>>>> 44c674af
 						total_payments: 100,
 						normalized_payments: 50,
 						processed_payments: 75,
